// Copyright 2017 The Bazel Authors. All rights reserved.
//
// Licensed under the Apache License, Version 2.0 (the "License");
// you may not use this file except in compliance with the License.
// You may obtain a copy of the License at
//
//    http://www.apache.org/licenses/LICENSE-2.0
//
// Unless required by applicable law or agreed to in writing, software
// distributed under the License is distributed on an "AS IS" BASIS,
// WITHOUT WARRANTIES OR CONDITIONS OF ANY KIND, either express or implied.
// See the License for the specific language governing permissions and
// limitations under the License.

package build.buildfarm.worker;

import build.bazel.remote.execution.v2.Action;
import build.bazel.remote.execution.v2.ActionResult;
import build.bazel.remote.execution.v2.Command;
import build.bazel.remote.execution.v2.Digest;
import build.bazel.remote.execution.v2.Directory;
import build.bazel.remote.execution.v2.ExecuteOperationMetadata.Stage;
import build.buildfarm.common.DigestUtil;
import build.buildfarm.common.DigestUtil.ActionKey;
import build.buildfarm.common.Poller;
import build.buildfarm.common.function.InterruptingConsumer;
import build.buildfarm.instance.Instance;
import build.buildfarm.instance.Instance.MatchListener;
import build.buildfarm.instance.stub.ByteStreamUploader;
import build.buildfarm.v1test.CASInsertionPolicy;
import build.buildfarm.v1test.ExecutionPolicy;
import build.buildfarm.v1test.QueueEntry;
import build.buildfarm.v1test.QueuedOperation;
import com.google.longrunning.Operation;
import com.google.protobuf.Duration;
import io.grpc.Deadline;
import java.io.IOException;
import java.io.OutputStream;
import java.nio.file.Path;

public interface WorkerContext {
  String getName();
  Poller createPoller(String name, QueueEntry queueEntry, Stage stage);
  void resumePoller(Poller poller, String name, QueueEntry queueEntry, Stage stage, Runnable onFailure, Deadline deadline);
  void match(MatchListener listener) throws InterruptedException;
  void requeue(Operation operation) throws InterruptedException;
<<<<<<< HEAD
  void deactivate(String operationName);
  void logInfo(String msg);
=======
  void deactivate(Operation operation);
>>>>>>> 0274ea55
  CASInsertionPolicy getFileCasPolicy();
  CASInsertionPolicy getStdoutCasPolicy();
  CASInsertionPolicy getStderrCasPolicy();
  DigestUtil getDigestUtil();
  ExecutionPolicy getExecutionPolicy(String name);
  int getExecuteStageWidth();
<<<<<<< HEAD
  int getInputFetchStageWidth();
  int getTreePageSize();
=======
>>>>>>> 0274ea55
  boolean hasDefaultActionTimeout();
  boolean hasMaximumActionTimeout();
  boolean getStreamStdout();
  boolean getStreamStderr();
  Duration getDefaultActionTimeout();
  Duration getMaximumActionTimeout();
<<<<<<< HEAD
  QueuedOperation getQueuedOperation(QueueEntry queueEntry) throws IOException, InterruptedException;
  Path createExecDir(String operationName, Iterable<Directory> directories, Action action, Command command) throws IOException, InterruptedException;
  void destroyExecDir(Path execDir) throws IOException, InterruptedException;
  void uploadOutputs(ActionResult.Builder resultBuilder, Path actionRoot, Iterable<String> outputFiles, Iterable<String> outputDirs) throws IOException, InterruptedException;
  boolean putOperation(Operation operation, Action Action) throws IOException, InterruptedException;
=======
  ByteStreamUploader getUploader();
  ByteString getBlob(Digest digest);
  void createActionRoot(Path root, Action action, Command command) throws IOException, InterruptedException;
  void destroyActionRoot(Path root) throws IOException;
  Path getRoot();
  boolean putOperation(Operation operation) throws InterruptedException;
>>>>>>> 0274ea55
  OutputStream getStreamOutput(String name);
  void putActionResult(ActionKey actionKey, ActionResult actionResult) throws IOException, InterruptedException;
}<|MERGE_RESOLUTION|>--- conflicted
+++ resolved
@@ -44,43 +44,26 @@
   void resumePoller(Poller poller, String name, QueueEntry queueEntry, Stage stage, Runnable onFailure, Deadline deadline);
   void match(MatchListener listener) throws InterruptedException;
   void requeue(Operation operation) throws InterruptedException;
-<<<<<<< HEAD
   void deactivate(String operationName);
   void logInfo(String msg);
-=======
-  void deactivate(Operation operation);
->>>>>>> 0274ea55
   CASInsertionPolicy getFileCasPolicy();
   CASInsertionPolicy getStdoutCasPolicy();
   CASInsertionPolicy getStderrCasPolicy();
   DigestUtil getDigestUtil();
   ExecutionPolicy getExecutionPolicy(String name);
   int getExecuteStageWidth();
-<<<<<<< HEAD
   int getInputFetchStageWidth();
-  int getTreePageSize();
-=======
->>>>>>> 0274ea55
   boolean hasDefaultActionTimeout();
   boolean hasMaximumActionTimeout();
   boolean getStreamStdout();
   boolean getStreamStderr();
   Duration getDefaultActionTimeout();
   Duration getMaximumActionTimeout();
-<<<<<<< HEAD
   QueuedOperation getQueuedOperation(QueueEntry queueEntry) throws IOException, InterruptedException;
   Path createExecDir(String operationName, Iterable<Directory> directories, Action action, Command command) throws IOException, InterruptedException;
   void destroyExecDir(Path execDir) throws IOException, InterruptedException;
   void uploadOutputs(ActionResult.Builder resultBuilder, Path actionRoot, Iterable<String> outputFiles, Iterable<String> outputDirs) throws IOException, InterruptedException;
   boolean putOperation(Operation operation, Action Action) throws IOException, InterruptedException;
-=======
-  ByteStreamUploader getUploader();
-  ByteString getBlob(Digest digest);
-  void createActionRoot(Path root, Action action, Command command) throws IOException, InterruptedException;
-  void destroyActionRoot(Path root) throws IOException;
-  Path getRoot();
-  boolean putOperation(Operation operation) throws InterruptedException;
->>>>>>> 0274ea55
   OutputStream getStreamOutput(String name);
   void putActionResult(ActionKey actionKey, ActionResult actionResult) throws IOException, InterruptedException;
 }